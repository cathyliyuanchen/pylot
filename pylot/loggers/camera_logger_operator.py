import numpy as np
import PIL.Image as Image

import pylot.utils
from pylot.perception.segmentation.utils import transform_to_cityscapes_palette

from erdos.op import Op
from erdos.utils import setup_csv_logging, setup_logging

import pickle

class CameraLoggerOp(Op):
    def __init__(self, name, flags, log_file_name=None, csv_file_name=None):
        super(CameraLoggerOp, self).__init__(name)
        self._flags = flags
        self._logger = setup_logging(self.name, log_file_name)
        self._csv_logger = setup_csv_logging(self.name + '-csv', csv_file_name)
<<<<<<< HEAD
        self._bgr_frame_cnt = 0
        self._segmented_frame_cnt = 0
=======
        self._last_bgr_timestamp = -1
        self._last_segmented_timestamp = -1
        self._last_depth_timestamp = -1
>>>>>>> 6b9df3b5

    @staticmethod
    def setup_streams(input_streams):
        input_streams.filter(pylot.utils.is_camera_stream).add_callback(
            CameraLoggerOp.on_bgr_frame)
        input_streams.filter(
            pylot.utils.is_ground_segmented_camera_stream).add_callback(
                CameraLoggerOp.on_segmented_frame)
        input_streams.filter(
            pylot.utils.is_depth_camera_stream).add_callback(
                CameraLoggerOp.on_depth_frame)
        return []

    def on_bgr_frame(self, msg):
        self._bgr_frame_cnt += 1
        if self._bgr_frame_cnt % self._flags.log_every_nth_frame != 0:
            return
        # Write the image.
        assert msg.encoding == 'BGR', 'Expects BGR frames'
        rgb_array = pylot.utils.bgr_to_rgb(msg.frame)
        file_name = '{}carla-{}.png'.format(
            self._flags.data_path, msg.timestamp.coordinates[0])
        rgb_img = Image.fromarray(np.uint8(rgb_array))
        rgb_img.save(file_name)

    def on_segmented_frame(self, msg):
        self._segmented_frame_cnt += 1
        if self._segmented_frame_cnt % self._flags.log_every_nth_frame != 0:
            return
        frame = transform_to_cityscapes_palette(msg.frame)
        # Write the segmented image.
        img = Image.fromarray(np.uint8(frame))
        file_name = '{}carla-segmented-{}.png'.format(
<<<<<<< HEAD
            self._flags.data_path, msg.timestamp.coordinates[0])
        img.save(file_name)
=======
            self._flags.data_path, self._last_segmented_timestamp)
        img.save(file_name)

    def on_depth_frame(self, msg):
        # Ensure we didn't skip a frame.
        if self._last_depth_timestamp != -1:
            assert (self._last_depth_timestamp + 1 ==
                    msg.timestamp.coordinates[1])
        self._last_depth_timestamp = msg.timestamp.coordinates[1]
        if self._last_depth_timestamp % self._flags.log_every_nth_frame != 0:
            return
        # Write the depth information.
        file_name = '{}carla-depth-{}.pkl'.format(
            self._flags.data_path, self._last_depth_timestamp)
        pickle.dump(msg.frame, open(file_name, 'wb'))
>>>>>>> 6b9df3b5
<|MERGE_RESOLUTION|>--- conflicted
+++ resolved
@@ -1,4 +1,5 @@
 import numpy as np
+import pickle
 import PIL.Image as Image
 
 import pylot.utils
@@ -7,7 +8,6 @@
 from erdos.op import Op
 from erdos.utils import setup_csv_logging, setup_logging
 
-import pickle
 
 class CameraLoggerOp(Op):
     def __init__(self, name, flags, log_file_name=None, csv_file_name=None):
@@ -15,14 +15,9 @@
         self._flags = flags
         self._logger = setup_logging(self.name, log_file_name)
         self._csv_logger = setup_csv_logging(self.name + '-csv', csv_file_name)
-<<<<<<< HEAD
         self._bgr_frame_cnt = 0
         self._segmented_frame_cnt = 0
-=======
-        self._last_bgr_timestamp = -1
-        self._last_segmented_timestamp = -1
-        self._last_depth_timestamp = -1
->>>>>>> 6b9df3b5
+        self._depth_frame_cnt = 0
 
     @staticmethod
     def setup_streams(input_streams):
@@ -56,23 +51,14 @@
         # Write the segmented image.
         img = Image.fromarray(np.uint8(frame))
         file_name = '{}carla-segmented-{}.png'.format(
-<<<<<<< HEAD
             self._flags.data_path, msg.timestamp.coordinates[0])
-        img.save(file_name)
-=======
-            self._flags.data_path, self._last_segmented_timestamp)
         img.save(file_name)
 
     def on_depth_frame(self, msg):
-        # Ensure we didn't skip a frame.
-        if self._last_depth_timestamp != -1:
-            assert (self._last_depth_timestamp + 1 ==
-                    msg.timestamp.coordinates[1])
-        self._last_depth_timestamp = msg.timestamp.coordinates[1]
-        if self._last_depth_timestamp % self._flags.log_every_nth_frame != 0:
+        self._depth_frame_cnt += 1
+        if self._depth_frame_cnt % self._flags.log_every_nth_frame != 0:
             return
         # Write the depth information.
         file_name = '{}carla-depth-{}.pkl'.format(
-            self._flags.data_path, self._last_depth_timestamp)
-        pickle.dump(msg.frame, open(file_name, 'wb'))
->>>>>>> 6b9df3b5
+            self._flags.data_path, msg.timestamp.coordinates[0])
+        pickle.dump(msg.frame, open(file_name, 'wb'))